--- conflicted
+++ resolved
@@ -287,18 +287,7 @@
             // This requires an extra Query to get destination_transform when AsPortalDestination::Entity/CreateMirror
             // Would still matter if the portal camera is a child of the destination
             //transform: portal_camera_transform,
-            //global_transorm: GlobalTransform::from(portal_camera_transform),
-<<<<<<< HEAD
-=======
-            SpatialBundle {
-                visibility: Visibility::Hidden,
-                ..SpatialBundle::default()
-            },
-            create_portal.render_layer.clone(),
-            *main_camera_exposure
-                .unwrap_or(&camera_bundle.exposure),
-            camera_bundle.main_texture_usages,
->>>>>>> 8df3f302
+            //global_transorm: GlobalTransform::from(portal_camera_transform),399c716bba4597815e3ee11be6cd999e
         ))
         .remove::<Projection>() // Required component of `Camera3d`, but in this specific case we don't want it
         .id();
